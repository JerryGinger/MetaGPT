# SELA: Tree-Search Enhanced LLM Agents for Automated Machine Learning




## 1. Data Preparation

- Download Datasets：https://deepwisdom.feishu.cn/drive/folder/RVyofv9cvlvtxKdddt2cyn3BnTc?from=from_copylink
- Download and prepare datasets from scratch:
  ```
  cd expo/data
  python dataset.py --save_analysis_pool
  python hf_data.py --save_analysis_pool
  ```

## 2. Configs

### Data Config

`datasets.yaml` Provide base prompts, metrics, target columns for respective datasets

- Modify `datasets_dir` to the root directory of all the datasets in `data.yaml`


### LLM Config

```
llm:
  api_type: 'openai'
  model: deepseek-coder
  base_url: "https://oneapi.deepwisdom.ai/v1"
  api_key: sk-xxx
  temperature: 0.5
```

### Budget
Experiment rollouts k = 5, 10, 20


### Prompt Usage

- Use the function `generate_task_requirement` in `dataset.py` to get task requirement.
  - If the method is non-DI-based, set `is_di=False`.
  - Use `utils.DATA_CONFIG` as `data_config`


## 3. SELA

### Run SELA

#### Setup
In the root directory, 

```
pip install -e .

cd expo

pip install -r requirements.txt
```

#### Run

- `python run_experiment.py --exp_mode mcts --task titanic --rollouts 10`

If the dataset has reg metric, remember to use `--low_is_better`:

- `python run_experiment.py --exp_mode mcts --task house-prices --rollouts 10 --low_is_better`


In addition to the generated insights, include the fixed insights saved in `expo/insights/fixed_insights.json`
- `--use_fixed_insights`
  


#### Ablation Study

**DI RandomSearch**

- Single insight
`python run_experiment.py --exp_mode aug --task titanic --aug_mode single`

- Set insight
`python run_experiment.py --exp_mode aug --task titanic --aug_mode set`


## 4. Evaluation

Each baseline needs to produce `dev_predictions.csv`和`test_predictions.csv`. Each csv file only needs a `target` column.

- Use the function `evaluate_score` to evaluate.

#### MLE-Bench
**Note: mle-bench requires python 3.11 or higher**
```
git clone https://github.com/openai/mle-bench.git
cd mle-bench
pip install -e .
```

```
mlebench prepare -c <competition-id> --data-dir <dataset-dir-save-path>
```

Enter the following command to run the experiment:
```
python run_experiment.py --exp_mode mcts --custom_dataset_dir <dataset-dir-save-path/prepared/public> --rollouts 10 --from_scratch --role_timeout 3600
```


## 5. Baselines
### DS Agent
```
git clone https://github.com/guosyjlu/DS-Agent.git
```

Modify the following lines in deployment/generate.py (lines 46-48) as shown below (the purpose is to use deepseek instead of OpenAI's API):
```python
messages = [{"role": "user", "content": prompt}]

if 'gpt' in llm:
    response = openai.ChatCompletion.create(**{"messages": messages,**raw_request})
    raw_completion = response["choices"][0]["message"]["content"]
    
elif llm == 'deepseek-coder':
    from openai import OpenAI
    client = OpenAI(
        api_key="yours", 
        base_url="https://oneapi.deepwisdom.ai/v1"
    )
    response = client.chat.completions.create(
        model="deepseek-coder",
        messages=[
            # {"role": "system", "content": "You are a helpful assistant"},
            {"role": "user", "content": prompt},
        ],
        temperature=temperature,
        stream=False
    )
    raw_completion = response.choices[0].message.content

completion = raw_completion.split("```python")[1].split("```")[0]
```

After making the changes, create a new `deployment/test.sh` and run the following two lines separately, where `$TASK` is the name of the task you want to test
```
python -u generate.py --llm deepseek-coder --task $TASK --shot 1 --retrieval > "$TASK".txt 2>&1 

python -u evaluation.py --path "deepseek-coder_True_1" --task $TASK --device 0  > "$TASK"_eval.txt 2>&1 
```

### AIDE

#### Setup

```
git clone https://github.com/WecoAI/aideml.git
```

<<<<<<< HEAD
Modify `aideml/aide/utils/config.yaml`:
=======
修改 `aideml/aide/utils/config.yaml` 其中的 `step` `k_fold_validation` `code model` `feedback model` 参数如下
>>>>>>> 2762c127

```yaml
# agent hyperparams
agent:
  # how many improvement iterations to run
  steps: 10
  # whether to instruct the agent to use CV (set to 1 to disable)
  k_fold_validation: 1
  # LLM settings for coding
  code:
    model: deepseek-coder
    temp: 0.5

  # LLM settings for evaluating program output / tracebacks
  feedback:
    model: deepseek-coder
    temp: 0.5
```

Since Deepseek is compatible to OpenAI's API, change `base_url` into `your own url`，`api_key` into `your api key`

```
export OPENAI_API_KEY="your api key"
export OPENAI_BASE_URL="your own url"
```

Modify `aideml/aide/backend/__init__.py`'s line 30 and below:

```python
model_kwargs = model_kwargs | {
        "model": model,
        "temperature": temperature,
        "max_tokens": max_tokens,
    }
    if "claude-" in model:
        query_func = backend_anthropic.query
    else:
        query_func = backend_openai.query
```

Since deepseekV2.5 no longer supports system message using function call, modify `aideml/aide/agent.py`'s line 312:

```python
response = cast(
            dict,
            query(
                system_message=None,
                user_message=prompt,
                func_spec=review_func_spec,
                model=self.acfg.feedback.model,
                temperature=self.acfg.feedback.temp,
            ),
        )
```

Modify and install:

```
cd aideml
pip install -e .
```

#### Run

Run the following script to get the running results, a `log` folder and a `workspace` folder will be generated in the current directory
The `log` folder will contain the experimental configuration and the generated scheme, and the `workspace` folder will save the final results generated by aide

```
python experimenter/aide.py
```

### Autogluon
#### Setup
```
pip install -U pip
pip install -U setuptools wheel
pip install autogluon

```

For Tabular data:
```
python run_expriment.py --exp_mode autogluon --task {task_name}
```
For Multimodal data:
```
python run_expriment.py --exp_mode autogluon --task {task_name} --is_multimodal
```
Replace {task_name} with the specific task you want to run.


### AutoSklearn
#### System requirements
auto-sklearn has the following system requirements:

- Linux operating system (for example Ubuntu)

- Python (>=3.7)

- C++ compiler (with C++11 supports)

In case you try to install Auto-sklearn on a system where no wheel files for the pyrfr package are provided (see here for available wheels) you also need:

- SWIG [(get SWIG here).](https://www.swig.org/survey.html)

For an explanation of missing Microsoft Windows and macOS support please check the Section [Windows/macOS compatibility](https://automl.github.io/auto-sklearn/master/installation.html#windows-macos-compatibility).

#### Setup
```
pip install auto-sklearn
```

#### Run
```
python run_experiment.py --exp_mode autosklearn --task titanic
```

### Base DI 
For setup, check 4.
- `python run_experiment.py --exp_mode base --task titanic --num_experiments 10`
- Specifically instruct DI to use AutoGluon: `--special_instruction ag`
- Specifically instruct DI to use the stacking ensemble method: `--special_instruction stacking`<|MERGE_RESOLUTION|>--- conflicted
+++ resolved
@@ -157,11 +157,7 @@
 git clone https://github.com/WecoAI/aideml.git
 ```
 
-<<<<<<< HEAD
-Modify `aideml/aide/utils/config.yaml`:
-=======
-修改 `aideml/aide/utils/config.yaml` 其中的 `step` `k_fold_validation` `code model` `feedback model` 参数如下
->>>>>>> 2762c127
+Modify `aideml/aide/utils/config.yaml` - change `k_fold_validation`, `code model`, and `feedback model` as follows:
 
 ```yaml
 # agent hyperparams
@@ -179,6 +175,12 @@
   feedback:
     model: deepseek-coder
     temp: 0.5
+
+  # hyperparameters for the tree search
+  search:
+    max_debug_depth: 3
+    debug_prob: 0.5
+    num_drafts: 5
 ```
 
 Since Deepseek is compatible to OpenAI's API, change `base_url` into `your own url`，`api_key` into `your api key`
