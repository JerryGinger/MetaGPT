"""Init experience pool.

Put some useful experiences into the experience pool.
"""

import asyncio
import json
from pathlib import Path

from metagpt.const import EXAMPLE_DATA_PATH
from metagpt.exp_pool import get_exp_manager
from metagpt.exp_pool.schema import EntryType, Experience, Metric, Score
from metagpt.logs import logger
from metagpt.utils.common import aread


async def load_file(filepath) -> list[dict]:
    """Asynchronously loads and parses a JSON file.

    Args:
        filepath: Path to the JSON file.

    Returns:
        A list of dictionaries parsed from the JSON file.
    """

    return json.loads(await aread(filepath))


async def add_exp(req: str, resp: str, tag: str, metric: Metric = None):
    """Adds a new experience to the experience pool.

    Args:
        req: The request string.
        resp: The response string.
        tag: A tag for categorizing the experience.
        metric: Optional metric for the experience. Defaults to a score of 10.

    """

    exp = Experience(
        req=req,
        resp=resp,
        entry_type=EntryType.MANUAL,
        tag=tag,
        metric=metric or Metric(score=Score(val=10, reason="Manual")),
    )
    exp_manager = get_exp_manager()
<<<<<<< HEAD
=======
    exp_manager.config.exp_pool.enabled = True
>>>>>>> c89c487b
    exp_manager.config.exp_pool.enable_write = True
    exp_manager.create_exp(exp)
    logger.info(f"New experience created for the request `{req[:10]}`.")


async def add_exps(exps: list, tag: str):
    """Adds multiple experiences to the experience pool.

    Args:
        exps: A list of experience dictionaries.
        tag: A tag for categorizing the experiences.

    """
    tasks = [
        add_exp(req=exp["req"] if isinstance(exp["req"], str) else json.dumps(exp["req"]), resp=exp["resp"], tag=tag)
        for exp in exps
    ]
    await asyncio.gather(*tasks)


async def add_exps_from_file(tag: str, filepath: Path):
    """Loads experiences from a file and adds them to the experience pool.

    Args:
        tag: A tag for categorizing the experiences.
        filepath: Path to the file containing experiences.

    """

    exps = await load_file(filepath)
    await add_exps(exps, tag)


def query_exps_count():
    """Queries and logs the total count of experiences in the pool."""
    exp_manager = get_exp_manager()
    count = exp_manager.get_exps_count()
    logger.info(f"Experiences Count: {count}")


async def main():
    await add_exps_from_file("TeamLeader.llm_cached_aask", EXAMPLE_DATA_PATH / "exp_pool/team_leader_exps.json")
    await add_exps_from_file("Engineer2.llm_cached_aask", EXAMPLE_DATA_PATH / "exp_pool/engineer_exps.json")
    query_exps_count()


if __name__ == "__main__":
    asyncio.run(main())<|MERGE_RESOLUTION|>--- conflicted
+++ resolved
@@ -46,10 +46,7 @@
         metric=metric or Metric(score=Score(val=10, reason="Manual")),
     )
     exp_manager = get_exp_manager()
-<<<<<<< HEAD
-=======
     exp_manager.config.exp_pool.enabled = True
->>>>>>> c89c487b
     exp_manager.config.exp_pool.enable_write = True
     exp_manager.create_exp(exp)
     logger.info(f"New experience created for the request `{req[:10]}`.")
