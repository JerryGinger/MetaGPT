import json
from typing import Optional, Union

<<<<<<< HEAD
from metagpt.config import CONFIG
=======
from metagpt.config2 import config
>>>>>>> 9e49e225
from metagpt.logs import log_llm_stream, logger
from metagpt.provider.azure_openai_api import AzureOpenAILLM
from metagpt.provider.openai_api import OpenAILLM
from metagpt.schema import Message

OriginalLLM = OpenAILLM if not CONFIG.openai_api_type else AzureOpenAILLM


class MockLLM(OriginalLLM):
    def __init__(self, allow_open_api_call):
        super().__init__(config.get_openai_llm())
        self.allow_open_api_call = allow_open_api_call
        self.rsp_cache: dict = {}
        self.rsp_candidates: list[dict] = []  # a test can have multiple calls with the same llm, thus a list

    async def acompletion_text(self, messages: list[dict], stream=False, timeout=3) -> str:
        """Overwrite original acompletion_text to cancel retry"""
        if stream:
            resp = self._achat_completion_stream(messages, timeout=timeout)

            collected_messages = []
            async for i in resp:
                log_llm_stream(i)
                collected_messages.append(i)

            full_reply_content = "".join(collected_messages)
            usage = self._calc_usage(messages, full_reply_content)
            self._update_costs(usage)
            return full_reply_content

        rsp = await self._achat_completion(messages, timeout=timeout)
        return self.get_choice_text(rsp)

    async def original_aask(
        self,
        msg: str,
        system_msgs: Optional[list[str]] = None,
        format_msgs: Optional[list[dict[str, str]]] = None,
        timeout=3,
        stream=True,
    ):
        """A copy of metagpt.provider.base_llm.BaseLLM.aask, we can't use super().aask because it will be mocked"""
        if system_msgs:
            message = self._system_msgs(system_msgs)
        else:
            message = [self._default_system_msg()]
        if not self.use_system_prompt:
            message = []
        if format_msgs:
            message.extend(format_msgs)
        message.append(self._user_msg(msg))
        rsp = await self.acompletion_text(message, stream=stream, timeout=timeout)
        return rsp

    async def original_aask_batch(self, msgs: list, timeout=3) -> str:
        """A copy of metagpt.provider.base_llm.BaseLLM.aask_batch, we can't use super().aask because it will be mocked"""
        context = []
        for msg in msgs:
            umsg = self._user_msg(msg)
            context.append(umsg)
            rsp_text = await self.acompletion_text(context, timeout=timeout)
            context.append(self._assistant_msg(rsp_text))
        return self._extract_assistant_rsp(context)

    async def original_aask_code(self, messages: Union[str, Message, list[dict]], **kwargs) -> dict:
        """
        A copy of metagpt.provider.openai_api.OpenAILLM.aask_code, we can't use super().aask because it will be mocked.
        Since openai_api.OpenAILLM.aask_code is different from base_llm.BaseLLM.aask_code, we use the former.
        """
        rsp = await self._achat_completion_function(messages, **kwargs)
        return self.get_choice_function_arguments(rsp)

    async def aask(
        self,
        msg: str,
        system_msgs: Optional[list[str]] = None,
        format_msgs: Optional[list[dict[str, str]]] = None,
        timeout=3,
        stream=True,
    ) -> str:
        msg_key = msg  # used to identify it a message has been called before
        if system_msgs:
            joined_system_msg = "#MSG_SEP#".join(system_msgs) + "#SYSTEM_MSG_END#"
            msg_key = joined_system_msg + msg_key
        rsp = await self._mock_rsp(msg_key, self.original_aask, msg, system_msgs, format_msgs, timeout, stream)
        return rsp

    async def aask_batch(self, msgs: list, timeout=3) -> str:
        msg_key = "#MSG_SEP#".join([msg if isinstance(msg, str) else msg.content for msg in msgs])
        rsp = await self._mock_rsp(msg_key, self.original_aask_batch, msgs, timeout)
        return rsp

    async def aask_code(self, messages: Union[str, Message, list[dict]], **kwargs) -> dict:
        messages = self._process_message(messages)
        msg_key = json.dumps(messages, ensure_ascii=False)
        rsp = await self._mock_rsp(msg_key, self.original_aask_code, messages, **kwargs)
        return rsp

    async def _mock_rsp(self, msg_key, ask_func, *args, **kwargs):
        if msg_key not in self.rsp_cache:
            if not self.allow_open_api_call:
                raise ValueError(
                    "In current test setting, api call is not allowed, you should properly mock your tests, "
                    "or add expected api response in tests/data/rsp_cache.json. "
                    f"The prompt you want for api call: {msg_key}"
                )
            # Call the original unmocked method
            rsp = await ask_func(*args, **kwargs)
        else:
            logger.warning("Use response cache")
            rsp = self.rsp_cache[msg_key]
        self.rsp_candidates.append({msg_key: rsp})
        return rsp<|MERGE_RESOLUTION|>--- conflicted
+++ resolved
@@ -1,17 +1,13 @@
 import json
 from typing import Optional, Union
 
-<<<<<<< HEAD
-from metagpt.config import CONFIG
-=======
 from metagpt.config2 import config
->>>>>>> 9e49e225
 from metagpt.logs import log_llm_stream, logger
 from metagpt.provider.azure_openai_api import AzureOpenAILLM
 from metagpt.provider.openai_api import OpenAILLM
 from metagpt.schema import Message
 
-OriginalLLM = OpenAILLM if not CONFIG.openai_api_type else AzureOpenAILLM
+OriginalLLM = OpenAILLM if not config.openai_api_type else AzureOpenAILLM
 
 
 class MockLLM(OriginalLLM):
