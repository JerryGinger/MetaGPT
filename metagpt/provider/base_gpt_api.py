#!/usr/bin/env python
# -*- coding: utf-8 -*-
"""
@Time    : 2023/5/5 23:04
@Author  : alexanderwu
@File    : base_gpt_api.py
@Desc    : mashenquan, 2023/8/22. + try catch
"""
import json
from abc import abstractmethod
from typing import Optional

from metagpt.provider.base_chatbot import BaseChatbot


class BaseGPTAPI(BaseChatbot):
    """GPT API abstract class, requiring all inheritors to provide a series of standard capabilities"""

    system_prompt = "You are a helpful assistant."

    def _user_msg(self, msg: str) -> dict[str, str]:
        return {"role": "user", "content": msg}

    def _assistant_msg(self, msg: str) -> dict[str, str]:
        return {"role": "assistant", "content": msg}

    def _system_msg(self, msg: str) -> dict[str, str]:
        return {"role": "system", "content": msg}

    def _system_msgs(self, msgs: list[str]) -> list[dict[str, str]]:
        return [self._system_msg(msg) for msg in msgs]

    def _default_system_msg(self):
        return self._system_msg(self.system_prompt)

    def ask(self, msg: str, timeout=3) -> str:
        message = [self._default_system_msg(), self._user_msg(msg)] if self.use_system_prompt else [self._user_msg(msg)]
        rsp = self.completion(message, timeout=timeout)
        return self.get_choice_text(rsp)

    async def aask(
        self,
        msg: str,
        system_msgs: Optional[list[str]] = None,
        format_msgs: Optional[list[dict[str, str]]] = None,
        generator: bool = False,
<<<<<<< HEAD
        timeout=3,
        stream=True,
=======
>>>>>>> 2e19f79f
    ) -> str:
        if system_msgs:
            message = self._system_msgs(system_msgs)
        else:
            message = [self._default_system_msg()]
        if format_msgs:
            message.extend(format_msgs)
        message.append(self._user_msg(msg))
<<<<<<< HEAD
        rsp = await self.acompletion_text(message, stream=stream, generator=generator, timeout=timeout)
        logger.debug(message)
        # logger.debug(rsp)
=======
        rsp = await self.acompletion_text(message, stream=True, generator=generator)
>>>>>>> 2e19f79f
        return rsp

    def _extract_assistant_rsp(self, context):
        return "\n".join([i["content"] for i in context if i["role"] == "assistant"])

    def ask_batch(self, msgs: list, timeout=3) -> str:
        context = []
        for msg in msgs:
            umsg = self._user_msg(msg)
            context.append(umsg)
            rsp = self.completion(context, timeout=timeout)
            rsp_text = self.get_choice_text(rsp)
            context.append(self._assistant_msg(rsp_text))
        return self._extract_assistant_rsp(context)

    async def aask_batch(self, msgs: list, timeout=3) -> str:
        """Sequential questioning"""
        context = []
        for msg in msgs:
            umsg = self._user_msg(msg)
            context.append(umsg)
            rsp_text = await self.acompletion_text(context, timeout=timeout)
            context.append(self._assistant_msg(rsp_text))
        return self._extract_assistant_rsp(context)

    def ask_code(self, msgs: list[str], timeout=3) -> str:
        """FIXME: No code segment filtering has been done here, and all results are actually displayed"""
        rsp_text = self.ask_batch(msgs, timeout=timeout)
        return rsp_text

    async def aask_code(self, msgs: list[str], timeout=3) -> str:
        """FIXME: No code segment filtering has been done here, and all results are actually displayed"""
        rsp_text = await self.aask_batch(msgs, timeout=timeout)
        return rsp_text

    @abstractmethod
    def completion(self, messages: list[dict], timeout=3):
        """All GPTAPIs are required to provide the standard OpenAI completion interface
        [
            {"role": "system", "content": "You are a helpful assistant."},
            {"role": "user", "content": "hello, show me python hello world code"},
            # {"role": "assistant", "content": ...}, # If there is an answer in the history, also include it
        ]
        """

    @abstractmethod
    async def acompletion(self, messages: list[dict], timeout=3):
        """Asynchronous version of completion
        All GPTAPIs are required to provide the standard OpenAI completion interface
        [
            {"role": "system", "content": "You are a helpful assistant."},
            {"role": "user", "content": "hello, show me python hello world code"},
            # {"role": "assistant", "content": ...}, # If there is an answer in the history, also include it
        ]
        """

    @abstractmethod
    async def acompletion_text(self, messages: list[dict], stream=False, generator: bool = False, timeout=3) -> str:
        """Asynchronous version of completion. Return str. Support stream-print"""

    def get_choice_text(self, rsp: dict) -> str:
        """Required to provide the first text of choice"""
        return rsp.get("choices")[0]["message"]["content"]

    def get_choice_function(self, rsp: dict) -> dict:
        """Required to provide the first function of choice
        :param dict rsp: OpenAI chat.comletion respond JSON, Note "message" must include "tool_calls",
            and "tool_calls" must include "function", for example:
            {...
                "choices": [
                    {
                    "index": 0,
                    "message": {
                        "role": "assistant",
                        "content": null,
                        "tool_calls": [
                        {
                            "id": "call_Y5r6Ddr2Qc2ZrqgfwzPX5l72",
                            "type": "function",
                            "function": {
                            "name": "execute",
                            "arguments": "{\n  \"language\": \"python\",\n  \"code\": \"print('Hello, World!')\"\n}"
                            }
                        }
                        ]
                    },
                    "finish_reason": "stop"
                    }
                ],
                ...}
        :return dict: return first function of choice, for exmaple,
            {'name': 'execute', 'arguments': '{\n  "language": "python",\n  "code": "print(\'Hello, World!\')"\n}'}
        """
        return rsp.get("choices")[0]["message"]["tool_calls"][0]["function"]

    def get_choice_function_arguments(self, rsp: dict) -> dict:
        """Required to provide the first function arguments of choice.

        :param dict rsp: same as in self.get_choice_function(rsp)
        :return dict: return the first function arguments of choice, for example,
            {'language': 'python', 'code': "print('Hello, World!')"}
        """
        return json.loads(self.get_choice_function(rsp)["arguments"])

    def messages_to_prompt(self, messages: list[dict]):
        """[{"role": "user", "content": msg}] to user: <msg> etc."""
        return "\n".join([f"{i['role']}: {i['content']}" for i in messages])

    def messages_to_dict(self, messages):
        """objects to [{"role": "user", "content": msg}] etc."""
        return [i.to_dict() for i in messages]

    @abstractmethod
    async def close(self):
        """Close connection"""
        pass<|MERGE_RESOLUTION|>--- conflicted
+++ resolved
@@ -10,6 +10,7 @@
 from abc import abstractmethod
 from typing import Optional
 
+from metagpt.logs import logger
 from metagpt.provider.base_chatbot import BaseChatbot
 
 
@@ -44,11 +45,8 @@
         system_msgs: Optional[list[str]] = None,
         format_msgs: Optional[list[dict[str, str]]] = None,
         generator: bool = False,
-<<<<<<< HEAD
         timeout=3,
         stream=True,
-=======
->>>>>>> 2e19f79f
     ) -> str:
         if system_msgs:
             message = self._system_msgs(system_msgs)
@@ -57,13 +55,9 @@
         if format_msgs:
             message.extend(format_msgs)
         message.append(self._user_msg(msg))
-<<<<<<< HEAD
         rsp = await self.acompletion_text(message, stream=stream, generator=generator, timeout=timeout)
         logger.debug(message)
         # logger.debug(rsp)
-=======
-        rsp = await self.acompletion_text(message, stream=True, generator=generator)
->>>>>>> 2e19f79f
         return rsp
 
     def _extract_assistant_rsp(self, context):
