--- conflicted
+++ resolved
@@ -26,12 +26,8 @@
 import typing
 from io import BytesIO
 from pathlib import Path
-<<<<<<< HEAD
-from typing import Any, List, Tuple, Union
+from typing import Any, Callable, List, Tuple, Union
 from urllib.parse import quote, unquote
-=======
-from typing import Any, Callable, List, Tuple, Union
->>>>>>> 0118712f
 
 import aiofiles
 import loguru
@@ -733,7 +729,6 @@
     return files
 
 
-<<<<<<< HEAD
 def parse_json_code_block(markdown_text: str) -> List[str]:
     json_blocks = re.findall(r"```json(.*?)```", markdown_text, re.DOTALL)
     return [v.strip() for v in json_blocks]
@@ -789,7 +784,8 @@
     pathname.parent.mkdir(parents=True, exist_ok=True)
     async with aiofiles.open(str(pathname), mode="wb") as writer:
         await writer.write(data)
-=======
+
+
 def is_coroutine_func(func: Callable) -> bool:
     return inspect.iscoroutinefunction(func)
 
@@ -829,5 +825,4 @@
         b64_data = re.sub("^data:image/.+;base64,", "", img_url_or_b64)
         img_data = BytesIO(base64.b64decode(b64_data))
         img = Image.open(img_data)
-    return img
->>>>>>> 0118712f
+    return img