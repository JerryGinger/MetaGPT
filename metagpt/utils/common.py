#!/usr/bin/env python
# -*- coding: utf-8 -*-
"""
@Time    : 2023/4/29 16:07
@Author  : alexanderwu
@File    : common.py
@Modified By: mashenquan, 2023-11-1. According to Chapter 2.2.2 of RFC 116:
        Add generic class-to-string and object-to-string conversion functionality.
@Modified By: mashenquan, 2023/11/27. Bug fix: `parse_recipient` failed to parse the recipient in certain GPT-3.5
        responses.
"""
from __future__ import annotations

import ast
import contextlib
import importlib
import inspect
import json
import os
import platform
import re
import traceback
import typing
<<<<<<< HEAD
from pathlib import Path
from typing import Any
from typing import List, Tuple, Union
=======
from typing import List, Tuple, Union, get_args, get_origin
>>>>>>> 8bec6e98

import aiofiles
import loguru
from pydantic.json import pydantic_encoder
from tenacity import RetryCallState, _utils

from metagpt.const import MESSAGE_ROUTE_TO_ALL
from metagpt.logs import logger
from metagpt.utils.exceptions import handle_exception


def check_cmd_exists(command) -> int:
    """检查命令是否存在
    :param command: 待检查的命令
    :return: 如果命令存在，返回0，如果不存在，返回非0
    """
    if platform.system().lower() == "windows":
        check_command = "where " + command
    else:
        check_command = "command -v " + command + ' >/dev/null 2>&1 || { echo >&2 "no mermaid"; exit 1; }'
    result = os.system(check_command)
    return result


class OutputParser:
    @classmethod
    def parse_blocks(cls, text: str):
        # 首先根据"##"将文本分割成不同的block
        blocks = text.split("##")

        # 创建一个字典，用于存储每个block的标题和内容
        block_dict = {}

        # 遍历所有的block
        for block in blocks:
            # 如果block不为空，则继续处理
            if block.strip() != "":
                # 将block的标题和内容分开，并分别去掉前后的空白字符
                block_title, block_content = block.split("\n", 1)
                # LLM可能出错，在这里做一下修正
                if block_title[-1] == ":":
                    block_title = block_title[:-1]
                block_dict[block_title.strip()] = block_content.strip()

        return block_dict

    @classmethod
    def parse_code(cls, text: str, lang: str = "") -> str:
        pattern = rf"```{lang}.*?\s+(.*?)```"
        match = re.search(pattern, text, re.DOTALL)
        if match:
            code = match.group(1)
        else:
            raise Exception
        return code

    @classmethod
    def parse_str(cls, text: str):
        text = text.split("=")[-1]
        text = text.strip().strip("'").strip('"')
        return text

    @classmethod
    def parse_file_list(cls, text: str) -> list[str]:
        # Regular expression pattern to find the tasks list.
        pattern = r"\s*(.*=.*)?(\[.*\])"

        # Extract tasks list string using regex.
        match = re.search(pattern, text, re.DOTALL)
        if match:
            tasks_list_str = match.group(2)

            # Convert string representation of list to a Python list using ast.literal_eval.
            tasks = ast.literal_eval(tasks_list_str)
        else:
            tasks = text.split("\n")
        return tasks

    @staticmethod
    def parse_python_code(text: str) -> str:
        for pattern in (r"(.*?```python.*?\s+)?(?P<code>.*)(```.*?)", r"(.*?```python.*?\s+)?(?P<code>.*)"):
            match = re.search(pattern, text, re.DOTALL)
            if not match:
                continue
            code = match.group("code")
            if not code:
                continue
            with contextlib.suppress(Exception):
                ast.parse(code)
                return code
        raise ValueError("Invalid python code")

    @classmethod
    def parse_data(cls, data):
        block_dict = cls.parse_blocks(data)
        parsed_data = {}
        for block, content in block_dict.items():
            # 尝试去除code标记
            try:
                content = cls.parse_code(text=content)
            except Exception:
                pass

            # 尝试解析list
            try:
                content = cls.parse_file_list(text=content)
            except Exception:
                pass
            parsed_data[block] = content
        return parsed_data

    @staticmethod
    def extract_content(text, tag="CONTENT"):
        # Use regular expression to extract content between [CONTENT] and [/CONTENT]
        extracted_content = re.search(rf"\[{tag}\](.*?)\[/{tag}\]", text, re.DOTALL)

        if extracted_content:
            return extracted_content.group(1).strip()
        else:
            return "No content found between [CONTENT] and [/CONTENT] tags."

    @staticmethod
    def is_supported_list_type(i):
        origin = get_origin(i)
        if origin is not List:
            return False

        args = get_args(i)
        if args == (str,) or args == (Tuple[str, str],) or args == (List[str],):
            return True

        return False

    @classmethod
    def parse_data_with_mapping(cls, data, mapping):
        data = cls.extract_content(text=data)
        block_dict = cls.parse_blocks(data)
        parsed_data = {}
        for block, content in block_dict.items():
            # 尝试去除code标记
            try:
                content = cls.parse_code(text=content)
            except Exception:
                pass
            typing_define = mapping.get(block, None)
            if isinstance(typing_define, tuple):
                typing = typing_define[0]
            else:
                typing = typing_define
            if typing == List[str] or typing == List[Tuple[str, str]] or typing == List[List[str]]:
                # 尝试解析list
                try:
                    content = cls.parse_file_list(text=content)
                except Exception:
                    pass
            # TODO: 多余的引号去除有风险，后期再解决
            # elif typing == str:
            #     # 尝试去除多余的引号
            #     try:
            #         content = cls.parse_str(text=content)
            #     except Exception:
            #         pass
            parsed_data[block] = content
        return parsed_data

    @classmethod
    def extract_struct(cls, text: str, data_type: Union[type(list), type(dict)]) -> Union[list, dict]:
        """Extracts and parses a specified type of structure (dictionary or list) from the given text.
        The text only contains a list or dictionary, which may have nested structures.

        Args:
            text: The text containing the structure (dictionary or list).
            data_type: The data type to extract, can be "list" or "dict".

        Returns:
            - If extraction and parsing are successful, it returns the corresponding data structure (list or dictionary).
            - If extraction fails or parsing encounters an error, it throw an exception.

        Examples:
            >>> text = 'xxx [1, 2, ["a", "b", [3, 4]], {"x": 5, "y": [6, 7]}] xxx'
            >>> result_list = OutputParser.extract_struct(text, "list")
            >>> print(result_list)
            >>> # Output: [1, 2, ["a", "b", [3, 4]], {"x": 5, "y": [6, 7]}]

            >>> text = 'xxx {"x": 1, "y": {"a": 2, "b": {"c": 3}}} xxx'
            >>> result_dict = OutputParser.extract_struct(text, "dict")
            >>> print(result_dict)
            >>> # Output: {"x": 1, "y": {"a": 2, "b": {"c": 3}}}
        """
        # Find the first "[" or "{" and the last "]" or "}"
        start_index = text.find("[" if data_type is list else "{")
        end_index = text.rfind("]" if data_type is list else "}")

        if start_index != -1 and end_index != -1:
            # Extract the structure part
            structure_text = text[start_index: end_index + 1]

            try:
                # Attempt to convert the text to a Python data type using ast.literal_eval
                result = ast.literal_eval(structure_text)

                # Ensure the result matches the specified data type
                if isinstance(result, (list, dict)):
                    return result

                raise ValueError(f"The extracted structure is not a {data_type}.")

            except (ValueError, SyntaxError) as e:
                raise Exception(f"Error while extracting and parsing the {data_type}: {e}")
        else:
            logger.error(f"No {data_type} found in the text.")
            return [] if data_type is list else {}


class CodeParser:
    @classmethod
    def parse_block(cls, block: str, text: str) -> str:
        blocks = cls.parse_blocks(text)
        for k, v in blocks.items():
            if block in k:
                return v
        return ""

    @classmethod
    def parse_blocks(cls, text: str):
        # 首先根据"##"将文本分割成不同的block
        blocks = text.split("##")

        # 创建一个字典，用于存储每个block的标题和内容
        block_dict = {}

        # 遍历所有的block
        for block in blocks:
            # 如果block不为空，则继续处理
            if block.strip() == "":
                continue
            if "\n" not in block:
                block_title = block
                block_content = ""
            else:
                # 将block的标题和内容分开，并分别去掉前后的空白字符
                block_title, block_content = block.split("\n", 1)
            block_dict[block_title.strip()] = block_content.strip()

        return block_dict

    @classmethod
    def parse_code(cls, block: str, text: str, lang: str = "") -> str:
        if block:
            text = cls.parse_block(block, text)
        pattern = rf"```{lang}.*?\s+(.*?)```"
        match = re.search(pattern, text, re.DOTALL)
        if match:
            code = match.group(1)
        else:
            logger.error(f"{pattern} not match following text:")
            logger.error(text)
            # raise Exception
            return text  # just assume original text is code
        return code

    @classmethod
    def parse_str(cls, block: str, text: str, lang: str = ""):
        code = cls.parse_code(block, text, lang)
        code = code.split("=")[-1]
        code = code.strip().strip("'").strip('"')
        return code

    @classmethod
    def parse_file_list(cls, block: str, text: str, lang: str = "") -> list[str]:
        # Regular expression pattern to find the tasks list.
        code = cls.parse_code(block, text, lang)
        # print(code)
        pattern = r"\s*(.*=.*)?(\[.*\])"

        # Extract tasks list string using regex.
        match = re.search(pattern, code, re.DOTALL)
        if match:
            tasks_list_str = match.group(2)

            # Convert string representation of list to a Python list using ast.literal_eval.
            tasks = ast.literal_eval(tasks_list_str)
        else:
            raise Exception
        return tasks


class NoMoneyException(Exception):
    """Raised when the operation cannot be completed due to insufficient funds"""

    def __init__(self, amount, message="Insufficient funds"):
        self.amount = amount
        self.message = message
        super().__init__(self.message)

    def __str__(self):
        return f"{self.message} -> Amount required: {self.amount}"


def print_members(module, indent=0):
    """
    https://stackoverflow.com/questions/1796180/how-can-i-get-a-list-of-all-classes-within-current-module-in-python
    """
    prefix = " " * indent
    for name, obj in inspect.getmembers(module):
        print(name, obj)
        if inspect.isclass(obj):
            print(f"{prefix}Class: {name}")
            # print the methods within the class
            if name in ["__class__", "__base__"]:
                continue
            print_members(obj, indent + 2)
        elif inspect.isfunction(obj):
            print(f"{prefix}Function: {name}")
        elif inspect.ismethod(obj):
            print(f"{prefix}Method: {name}")


def parse_recipient(text):
    # FIXME: use ActionNode instead.
    pattern = r"## Send To:\s*([A-Za-z]+)\s*?"  # hard code for now
    recipient = re.search(pattern, text)
    if recipient:
        return recipient.group(1)
    pattern = r"Send To:\s*([A-Za-z]+)\s*?"
    recipient = re.search(pattern, text)
    if recipient:
        return recipient.group(1)
    return ""


def get_class_name(cls) -> str:
    """Return class name"""
    return f"{cls.__module__}.{cls.__name__}"


def any_to_str(val: str | typing.Callable) -> str:
    """Return the class name or the class name of the object, or 'val' if it's a string type."""
    if isinstance(val, str):
        return val
    if not callable(val):
        return get_class_name(type(val))

    return get_class_name(val)


def any_to_str_set(val) -> set:
    """Convert any type to string set."""
    res = set()

    # Check if the value is iterable, but not a string (since strings are technically iterable)
    if isinstance(val, (dict, list, set, tuple)):
        # Special handling for dictionaries to iterate over values
        if isinstance(val, dict):
            val = val.values()

        for i in val:
            res.add(any_to_str(i))
    else:
        res.add(any_to_str(val))

    return res


def is_subscribed(message: "Message", tags: set):
    """Return whether it's consumer"""
    if MESSAGE_ROUTE_TO_ALL in message.send_to:
        return True

    for i in tags:
        if i in message.send_to:
            return True
    return False


def general_after_log(i: "loguru.Logger", sec_format: str = "%0.3f") -> typing.Callable[["RetryCallState"], None]:
    """
    Generates a logging function to be used after a call is retried.

    This generated function logs an error message with the outcome of the retried function call. It includes
    the name of the function, the time taken for the call in seconds (formatted according to `sec_format`),
    the number of attempts made, and the exception raised, if any.

    :param i: A Logger instance from the loguru library used to log the error message.
    :param sec_format: A string format specifier for how to format the number of seconds since the start of the call.
                       Defaults to three decimal places.
    :return: A callable that accepts a RetryCallState object and returns None. This callable logs the details
             of the retried call.
    """

    def log_it(retry_state: "RetryCallState") -> None:
        # If the function name is not known, default to "<unknown>"
        if retry_state.fn is None:
            fn_name = "<unknown>"
        else:
            # Retrieve the callable's name using a utility function
            fn_name = _utils.get_callback_name(retry_state.fn)

        # Log an error message with the function name, time since start, attempt number, and the exception
        i.error(
            f"Finished call to '{fn_name}' after {sec_format % retry_state.seconds_since_start}(s), "
            f"this was the {_utils.to_ordinal(retry_state.attempt_number)} time calling it. "
            f"exp: {retry_state.outcome.exception()}"
        )

    return log_it


def read_json_file(json_file: str, encoding=None) -> list[Any]:
    if not Path(json_file).exists():
        raise FileNotFoundError(f"json_file: {json_file} not exist, return []")

    with open(json_file, "r", encoding=encoding) as fin:
        try:
            data = json.load(fin)
        except Exception as exp:
            raise ValueError(f"read json file: {json_file} failed")
    return data


def write_json_file(json_file: str, data: list, encoding=None):
    folder_path = Path(json_file).parent
    if not folder_path.exists():
        folder_path.mkdir(parents=True, exist_ok=True)

    with open(json_file, "w", encoding=encoding) as fout:
        json.dump(data, fout, ensure_ascii=False, indent=4, default=pydantic_encoder)


def import_class(class_name: str, module_name: str) -> type:
    module = importlib.import_module(module_name)
    a_class = getattr(module, class_name)
    return a_class


def import_class_inst(class_name: str, module_name: str, *args, **kwargs) -> object:
    a_class = import_class(class_name, module_name)
    class_inst = a_class(*args, **kwargs)
    return class_inst


def format_trackback_info(limit: int = 2):
    return traceback.format_exc(limit=limit)


def serialize_decorator(func):
    async def wrapper(self, *args, **kwargs):
        try:
            result = await func(self, *args, **kwargs)
            return result
        except KeyboardInterrupt as kbi:
            logger.error(f"KeyboardInterrupt occurs, start to serialize the project, exp:\n{format_trackback_info()}")
        except Exception as exp:
            logger.error(f"Exception occurs, start to serialize the project, exp:\n{format_trackback_info()}")
        self.serialize()  # Team.serialize

    return wrapper


def role_raise_decorator(func):
    async def wrapper(self, *args, **kwargs):
        try:
            return await func(self, *args, **kwargs)
        except KeyboardInterrupt as kbi:
            logger.error(f"KeyboardInterrupt: {kbi} occurs, start to serialize the project")
            if self.latest_observed_msg:
                self._rc.memory.delete(self.latest_observed_msg)
            raise Exception(format_trackback_info(limit=None))  # raise again to make it captured outside
        except Exception as exp:
            if self.latest_observed_msg:
                logger.warning("There is a exception in role's execution, in order to resume, "
                               "we delete the newest role communication message in the role's memory.")
                # remove role newest observed msg to make it observed again
                self._rc.memory.delete(self.latest_observed_msg)
            raise Exception(format_trackback_info(limit=None))  # raise again to make it captured outside

    return wrapper


@handle_exception
async def aread(file_path: str) -> str:
    """Read file asynchronously."""
    async with aiofiles.open(str(file_path), mode="r") as reader:
        content = await reader.read()
    return content<|MERGE_RESOLUTION|>--- conflicted
+++ resolved
@@ -21,13 +21,9 @@
 import re
 import traceback
 import typing
-<<<<<<< HEAD
 from pathlib import Path
 from typing import Any
-from typing import List, Tuple, Union
-=======
 from typing import List, Tuple, Union, get_args, get_origin
->>>>>>> 8bec6e98
 
 import aiofiles
 import loguru
