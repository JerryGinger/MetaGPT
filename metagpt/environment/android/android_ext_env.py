--- conflicted
+++ resolved
@@ -12,11 +12,7 @@
 from PIL import Image
 from pydantic import Field
 
-<<<<<<< HEAD
-from metagpt.base.base_env_space import BaseEnvAction, BaseEnvObsParams
-=======
 from metagpt.const import DEFAULT_WORKSPACE_ROOT
->>>>>>> 07d4be2d
 from metagpt.environment.android.const import ADB_EXEC_FAIL
 from metagpt.environment.android.env_space import (
     EnvAction,
@@ -33,8 +29,6 @@
     ocr,
 )
 from metagpt.environment.base_env import ExtEnv, mark_as_readable, mark_as_writeable
-<<<<<<< HEAD
-=======
 from metagpt.logs import logger
 from metagpt.utils.common import download_model
 
@@ -47,7 +41,6 @@
     file_path = download_model(file_url, target_folder)
     groundingdino_model = load_model(file_path, device=device).eval()
     return ocr_detection, ocr_recognition, groundingdino_model
->>>>>>> 07d4be2d
 
 
 class AndroidExtEnv(ExtEnv):
