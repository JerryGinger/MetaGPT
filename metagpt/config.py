#!/usr/bin/env python
# -*- coding: utf-8 -*-
"""
Provide configuration, singleton
@Modified By: mashenquan, 2023/11/27.
        1. According to Section 2.2.3.11 of RFC 135, add git repository support.
        2. Add the parameter `src_workspace` for the old version project path.
"""
import datetime
import json
import os
import warnings
from copy import deepcopy
from enum import Enum
from pathlib import Path
from typing import Any
from uuid import uuid4

import yaml

from metagpt.const import DEFAULT_WORKSPACE_ROOT, METAGPT_ROOT, OPTIONS
from metagpt.logs import logger
from metagpt.tools import SearchEngineType, WebBrowserEngineType
from metagpt.utils.common import require_python_version
from metagpt.utils.cost_manager import CostManager
from metagpt.utils.singleton import Singleton


class NotConfiguredException(Exception):
    """Exception raised for errors in the configuration.

    Attributes:
        message -- explanation of the error
    """

    def __init__(self, message="The required configuration is not set"):
        self.message = message
        super().__init__(self.message)


class LLMProviderEnum(Enum):
    OPENAI = "openai"
    ANTHROPIC = "anthropic"
    SPARK = "spark"
    ZHIPUAI = "zhipuai"
    FIREWORKS = "fireworks"
    OPEN_LLM = "open_llm"
    GEMINI = "gemini"
<<<<<<< HEAD
    METAGPT = "metagpt"
    AZURE_OPENAI = "azure_openai"
=======
>>>>>>> 4f52b476
    OLLAMA = "ollama"


class Config(metaclass=Singleton):
    """
    Regular usage method:
    config = Config("config.yaml")
    secret_key = config.get_key("MY_SECRET_KEY")
    print("Secret key:", secret_key)
    """

    _instance = None
    home_yaml_file = Path.home() / ".metagpt/config.yaml"
    key_yaml_file = METAGPT_ROOT / "config/key.yaml"
    default_yaml_file = METAGPT_ROOT / "config/config.yaml"

    def __init__(self, yaml_file=default_yaml_file, cost_data=""):
        global_options = OPTIONS.get()
        # cli paras
        self.project_path = ""
        self.project_name = ""
        self.inc = False
        self.reqa_file = ""
        self.max_auto_summarize_code = 0

        self._init_with_config_files_and_env(yaml_file)
        # The agent needs to be billed per user, so billing information cannot be destroyed when the session ends.
        self.cost_manager = CostManager(**json.loads(cost_data)) if cost_data else CostManager()
        self._update()
        global_options.update(OPTIONS.get())
        logger.debug("Config loading done.")

    def get_default_llm_provider_enum(self) -> LLMProviderEnum:
<<<<<<< HEAD
        """Get first valid LLM provider enum"""
        mappings = {
            LLMProviderEnum.OPENAI: bool(
                self._is_valid_llm_key(self.OPENAI_API_KEY) and not self.OPENAI_API_TYPE and self.OPENAI_API_MODEL
            ),
            LLMProviderEnum.ANTHROPIC: self._is_valid_llm_key(self.ANTHROPIC_API_KEY),
            LLMProviderEnum.ZHIPUAI: self._is_valid_llm_key(self.ZHIPUAI_API_KEY),
            LLMProviderEnum.FIREWORKS: self._is_valid_llm_key(self.FIREWORKS_API_KEY),
            LLMProviderEnum.OPEN_LLM: self._is_valid_llm_key(self.OPEN_LLM_API_BASE),
            LLMProviderEnum.GEMINI: self._is_valid_llm_key(self.GEMINI_API_KEY),
            LLMProviderEnum.METAGPT: bool(
                self._is_valid_llm_key(self.OPENAI_API_KEY) and self.OPENAI_API_TYPE == "metagpt"
            ),
            LLMProviderEnum.AZURE_OPENAI: bool(
                self._is_valid_llm_key(self.OPENAI_API_KEY)
                and self.OPENAI_API_TYPE == "azure"
                and self.DEPLOYMENT_NAME
                and self.OPENAI_API_VERSION
            ),
            LLMProviderEnum.OLLAMA: self._is_valid_llm_key(self.OLLAMA_API_BASE),
        }
        provider = None
        for k, v in mappings.items():
            if v:
                provider = k
                break

        if provider is LLMProviderEnum.GEMINI and not require_python_version(req_version=(3, 10)):
            warnings.warn("Use Gemini requires Python >= 3.10")
        model_mappings = {
            LLMProviderEnum.OPENAI: self.OPENAI_API_MODEL,
            LLMProviderEnum.AZURE_OPENAI: self.DEPLOYMENT_NAME,
        }
        model_name = model_mappings.get(provider)
        if model_name:
            logger.info(f"{provider} Model: {model_name}")
        if provider:
            logger.info(f"API: {provider}")
            return provider
=======
        for k, v in [
            (self.openai_api_key, LLMProviderEnum.OPENAI),
            (self.anthropic_api_key, LLMProviderEnum.ANTHROPIC),
            (self.zhipuai_api_key, LLMProviderEnum.ZHIPUAI),
            (self.fireworks_api_key, LLMProviderEnum.FIREWORKS),
            (self.open_llm_api_base, LLMProviderEnum.OPEN_LLM),
            (self.gemini_api_key, LLMProviderEnum.GEMINI),
            (self.ollama_api_base, LLMProviderEnum.OLLAMA),  # reuse logic. but not a key
        ]:
            if self._is_valid_llm_key(k):
                # logger.debug(f"Use LLMProvider: {v.value}")
                if v == LLMProviderEnum.GEMINI and not require_python_version(req_version=(3, 10)):
                    warnings.warn("Use Gemini requires Python >= 3.10")
                if self.openai_api_key and self.openai_api_model:
                    logger.info(f"OpenAI API Model: {self.openai_api_model}")
                return v
>>>>>>> 4f52b476
        raise NotConfiguredException("You should config a LLM configuration first")

    @staticmethod
    def _is_valid_llm_key(k: str) -> bool:
        return bool(k and k != "YOUR_API_KEY")

    def _update(self):
        self.global_proxy = self._get("GLOBAL_PROXY")

        self.openai_api_key = self._get("OPENAI_API_KEY")
        self.anthropic_api_key = self._get("ANTHROPIC_API_KEY")
        self.zhipuai_api_key = self._get("ZHIPUAI_API_KEY")
        self.open_llm_api_base = self._get("OPEN_LLM_API_BASE")
        self.open_llm_api_model = self._get("OPEN_LLM_API_MODEL")
        self.fireworks_api_key = self._get("FIREWORKS_API_KEY")
        self.gemini_api_key = self._get("GEMINI_API_KEY")
        self.ollama_api_base = self._get("OLLAMA_API_BASE")
        self.ollama_api_model = self._get("OLLAMA_API_MODEL")
<<<<<<< HEAD
        # _ = self.get_default_llm_provider_enum()
=======

        if not self._get("DISABLE_LLM_PROVIDER_CHECK"):
            _ = self.get_default_llm_provider_enum()
>>>>>>> 4f52b476

        # self.openai_base_url = self._get("OPENAI_BASE_URL")
        self.openai_proxy = self._get("OPENAI_PROXY") or self.global_proxy
        self.openai_api_type = self._get("OPENAI_API_TYPE")
        self.openai_api_version = self._get("OPENAI_API_VERSION")
        self.openai_api_rpm = self._get("RPM", 3)
        self.openai_api_model = self._get("OPENAI_API_MODEL", "gpt-4-1106-preview")
        self.max_tokens_rsp = self._get("MAX_TOKENS", 2048)
        self.deployment_name = self._get("DEPLOYMENT_NAME", "gpt-4")

        self.spark_appid = self._get("SPARK_APPID")
        self.spark_api_secret = self._get("SPARK_API_SECRET")
        self.spark_api_key = self._get("SPARK_API_KEY")
        self.domain = self._get("DOMAIN")
        self.spark_url = self._get("SPARK_URL")

        self.fireworks_api_base = self._get("FIREWORKS_API_BASE")
        self.fireworks_api_model = self._get("FIREWORKS_API_MODEL")

        self.claude_api_key = self._get("ANTHROPIC_API_KEY")
        self.serpapi_api_key = self._get("SERPAPI_API_KEY")
        self.serper_api_key = self._get("SERPER_API_KEY")
        self.google_api_key = self._get("GOOGLE_API_KEY")
        self.google_cse_id = self._get("GOOGLE_CSE_ID")
        self.search_engine = SearchEngineType(self._get("SEARCH_ENGINE", SearchEngineType.SERPAPI_GOOGLE))
        self.web_browser_engine = WebBrowserEngineType(self._get("WEB_BROWSER_ENGINE", WebBrowserEngineType.PLAYWRIGHT))
        self.playwright_browser_type = self._get("PLAYWRIGHT_BROWSER_TYPE", "chromium")
        self.selenium_browser_type = self._get("SELENIUM_BROWSER_TYPE", "chrome")

        self.long_term_memory = self._get("LONG_TERM_MEMORY", False)
        if self.long_term_memory:
            logger.warning("LONG_TERM_MEMORY is True")
        self.cost_manager.max_budget = self._get("MAX_BUDGET", 10.0)
        self.code_review_k_times = 2

        self.puppeteer_config = self._get("PUPPETEER_CONFIG", "")
        self.mmdc = self._get("MMDC", "mmdc")
        self.calc_usage = self._get("CALC_USAGE", True)
        self.model_for_researcher_summary = self._get("MODEL_FOR_RESEARCHER_SUMMARY")
        self.model_for_researcher_report = self._get("MODEL_FOR_RESEARCHER_REPORT")
        self.mermaid_engine = self._get("MERMAID_ENGINE", "nodejs")
        self.pyppeteer_executable_path = self._get("PYPPETEER_EXECUTABLE_PATH", "")

        workspace_uid = (
            self._get("WORKSPACE_UID") or f"{datetime.datetime.now().strftime('%Y%m%d%H%M%S')}-{uuid4().hex[-8:]}"
        )
        self.repair_llm_output = self._get("REPAIR_LLM_OUTPUT", False)
        self.prompt_schema = self._get("PROMPT_FORMAT", "json")
        self.workspace_path = Path(self._get("WORKSPACE_PATH", DEFAULT_WORKSPACE_ROOT))
        val = self._get("WORKSPACE_PATH_WITH_UID")
        if val and val.lower() == "true":  # for agent
            self.workspace_path = self.workspace_path / workspace_uid
        self._ensure_workspace_exists()
        self.max_auto_summarize_code = self.max_auto_summarize_code or self._get("MAX_AUTO_SUMMARIZE_CODE", 1)
        self.timeout = int(self._get("TIMEOUT", 3))

    def update_via_cli(self, project_path, project_name, inc, reqa_file, max_auto_summarize_code):
        """update config via cli"""

        # Use in the PrepareDocuments action according to Section 2.2.3.5.1 of RFC 135.
        if project_path:
            inc = True
            project_name = project_name or Path(project_path).name
        self.project_path = project_path
        self.project_name = project_name
        self.inc = inc
        self.reqa_file = reqa_file
        self.max_auto_summarize_code = max_auto_summarize_code

    def _ensure_workspace_exists(self):
        self.workspace_path.mkdir(parents=True, exist_ok=True)
        logger.debug(f"WORKSPACE_PATH set to {self.workspace_path}")

    def _init_with_config_files_and_env(self, yaml_file):
        """Load from config/key.yaml, config/config.yaml, and env in decreasing order of priority"""
        configs = dict(os.environ)

        for _yaml_file in [yaml_file, self.key_yaml_file, self.home_yaml_file]:
            if not _yaml_file.exists():
                continue

            # Load local YAML file
            with open(_yaml_file, "r", encoding="utf-8") as file:
                yaml_data = yaml.safe_load(file)
                if not yaml_data:
                    continue
                configs.update(yaml_data)
        OPTIONS.set(configs)

    @staticmethod
    def _get(*args, **kwargs):
        i = OPTIONS.get()
        return i.get(*args, **kwargs)

    def get(self, key, *args, **kwargs):
        """Retrieve values from config/key.yaml, config/config.yaml, and environment variables.
        Throw an error if not found."""
        value = self._get(key, *args, **kwargs)
        if value is None:
            raise ValueError(f"Key '{key}' not found in environment variables or in the YAML file")
        return value

    def __setattr__(self, name: str, value: Any) -> None:
        OPTIONS.get()[name] = value

    def __getattr__(self, name: str) -> Any:
        i = OPTIONS.get()
        return i.get(name)

    def set_context(self, options: dict):
        """Update current config"""
        if not options:
            return
        opts = deepcopy(OPTIONS.get())
        opts.update(options)
        OPTIONS.set(opts)
        self._update()

    @property
    def options(self):
        """Return all key-values"""
        return OPTIONS.get()

    def new_environ(self):
        """Return a new os.environ object"""
        env = os.environ.copy()
        i = self.options
        env.update({k: v for k, v in i.items() if isinstance(v, str)})
        return env


CONFIG = Config()<|MERGE_RESOLUTION|>--- conflicted
+++ resolved
@@ -46,11 +46,8 @@
     FIREWORKS = "fireworks"
     OPEN_LLM = "open_llm"
     GEMINI = "gemini"
-<<<<<<< HEAD
     METAGPT = "metagpt"
     AZURE_OPENAI = "azure_openai"
-=======
->>>>>>> 4f52b476
     OLLAMA = "ollama"
 
 
@@ -84,7 +81,6 @@
         logger.debug("Config loading done.")
 
     def get_default_llm_provider_enum(self) -> LLMProviderEnum:
-<<<<<<< HEAD
         """Get first valid LLM provider enum"""
         mappings = {
             LLMProviderEnum.OPENAI: bool(
@@ -124,24 +120,6 @@
         if provider:
             logger.info(f"API: {provider}")
             return provider
-=======
-        for k, v in [
-            (self.openai_api_key, LLMProviderEnum.OPENAI),
-            (self.anthropic_api_key, LLMProviderEnum.ANTHROPIC),
-            (self.zhipuai_api_key, LLMProviderEnum.ZHIPUAI),
-            (self.fireworks_api_key, LLMProviderEnum.FIREWORKS),
-            (self.open_llm_api_base, LLMProviderEnum.OPEN_LLM),
-            (self.gemini_api_key, LLMProviderEnum.GEMINI),
-            (self.ollama_api_base, LLMProviderEnum.OLLAMA),  # reuse logic. but not a key
-        ]:
-            if self._is_valid_llm_key(k):
-                # logger.debug(f"Use LLMProvider: {v.value}")
-                if v == LLMProviderEnum.GEMINI and not require_python_version(req_version=(3, 10)):
-                    warnings.warn("Use Gemini requires Python >= 3.10")
-                if self.openai_api_key and self.openai_api_model:
-                    logger.info(f"OpenAI API Model: {self.openai_api_model}")
-                return v
->>>>>>> 4f52b476
         raise NotConfiguredException("You should config a LLM configuration first")
 
     @staticmethod
@@ -160,13 +138,9 @@
         self.gemini_api_key = self._get("GEMINI_API_KEY")
         self.ollama_api_base = self._get("OLLAMA_API_BASE")
         self.ollama_api_model = self._get("OLLAMA_API_MODEL")
-<<<<<<< HEAD
-        # _ = self.get_default_llm_provider_enum()
-=======
 
         if not self._get("DISABLE_LLM_PROVIDER_CHECK"):
             _ = self.get_default_llm_provider_enum()
->>>>>>> 4f52b476
 
         # self.openai_base_url = self._get("OPENAI_BASE_URL")
         self.openai_proxy = self._get("OPENAI_PROXY") or self.global_proxy
