--- conflicted
+++ resolved
@@ -196,23 +196,9 @@
         if self.use_fixed_sop:
             return await super()._act()
 
-<<<<<<< HEAD
-        try:
-            commands = CodeParser.parse_code(block=None, lang="json", text=self.command_rsp)
-            commands = json.loads(repair_llm_raw_output(output=commands, req_keys=[None], repair_type=RepairType.JSON))
-        except json.JSONDecodeError:
-            commands = await self.llm.aask(msg=JSON_REPAIR_PROMPT.format(json_data=self.command_rsp))
-            commands = json.loads(CodeParser.parse_code(block=None, lang="json", text=commands))
-        except Exception as e:
-            tb = traceback.format_exc()
-            print(tb)
-            error_msg = UserMessage(content=str(e))
-            self.rc.memory.add(error_msg)
-=======
         commands, ok = await self._parse_commands()
         if not ok:
             error_msg = commands
->>>>>>> ef659d7d
             return error_msg
         logger.info(f"Commands: \n{commands}")
         outputs = await self._run_commands(commands)
