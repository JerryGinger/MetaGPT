from __future__ import annotations

import json
from typing import Literal

from pydantic import model_validator

from metagpt.actions import Action
from metagpt.actions.di.write_analysis_code import WriteAnalysisCode
from metagpt.logs import logger
from metagpt.prompts.di.data_analyst import CMD_PROMPT
from metagpt.roles.di.data_interpreter import DataInterpreter
from metagpt.schema import Message, TaskResult
from metagpt.strategy.experience_retriever import KeywordExpRetriever
from metagpt.strategy.planner import Planner
from metagpt.strategy.thinking_command import (
    Command,
    prepare_command_prompt,
    run_commands,
)
from metagpt.tools.tool_recommend import BM25ToolRecommender
from metagpt.utils.common import CodeParser
from metagpt.utils.report import ThoughtReporter


class DataAnalyst(DataInterpreter):
    name: str = "David"
    profile: str = "DataAnalyst"
    goal: str = "Take on any data-related tasks, such as data analysis, machine learning, deep learning, web browsing, web scraping, web searching, web deployment, terminal operation, git and github operation, etc."
    react_mode: Literal["react"] = "react"
    max_react_loop: int = 20  # used for react mode
    task_result: TaskResult = None
    available_commands: list[Command] = [
        Command.APPEND_TASK,
        Command.RESET_TASK,
        Command.REPLACE_TASK,
        Command.FINISH_CURRENT_TASK,
        # Command.PUBLISH_MESSAGE,
        Command.ASK_HUMAN,
        Command.REPLY_TO_HUMAN,
        # Command.PASS,
    ]
    commands: list[dict] = []  # issued commands to be executed
    user_requirement: str = ""

    @model_validator(mode="after")
    def set_plan_and_tool(self) -> "DataInterpreter":
        # We force using this parameter for DataAnalyst
        assert self.react_mode == "react"
        assert self.auto_run
        assert self.use_plan

        # Roughly the same part as DataInterpreter.set_plan_and_tool
        self._set_react_mode(react_mode=self.react_mode, max_react_loop=self.max_react_loop, auto_run=self.auto_run)
        if self.tools and not self.tool_recommender:
            self.tool_recommender = BM25ToolRecommender(tools=self.tools)
        self.set_actions([WriteAnalysisCode])

        # HACK: Init Planner, control it through dynamic thinking; Consider formalizing as a react mode
        self.planner = Planner(goal="", working_memory=self.rc.working_memory, auto_run=True)

        return self

    async def _think(self) -> bool:
        """Useful in 'react' mode. Use LLM to decide whether and what to do next."""
        self._set_state(0)
        example = ""
        if not self.planner.plan.goal:
            self.user_requirement = self.get_memories()[-1].content
            self.planner.plan.goal = self.user_requirement
            example = KeywordExpRetriever().retrieve(self.user_requirement)

        plan_status = self.planner.plan.model_dump(include=["goal", "tasks"])
        # for task in plan_status["tasks"]:
        #     task.pop("code")
        #     task.pop("result")
        prompt = CMD_PROMPT.format(
            plan_status=plan_status,
            example=example,
            available_commands=prepare_command_prompt(self.available_commands),
        )
        context = self.llm.format_msg(self.working_memory.get() + [Message(content=prompt, role="user")])
<<<<<<< HEAD
        # print(*context, sep="\n" + "*" * 5 + "\n")
        async with ThoughtReporter():
=======
        async with ThoughtReporter(enable_llm_stream=True):
>>>>>>> 70b69717
            rsp = await self.llm.aask(context)
        self.commands = json.loads(CodeParser.parse_code(block=None, text=rsp))
        self.rc.working_memory.add(Message(content=rsp, role="assistant"))

        await run_commands(self, self.commands, self.rc.working_memory)

        return bool(self.rc.todo)

    async def _act(self) -> Message:
        """Useful in 'react' mode. Return a Message conforming to Role._act interface."""
        logger.info(f"ready to take on task {self.planner.plan.current_task}")

        # TODO: Consider an appropriate location to insert task experience formally
        experience = KeywordExpRetriever().retrieve(self.planner.plan.current_task.instruction, exp_type="task")
        if experience and experience not in [msg.content for msg in self.rc.working_memory.get()]:
            exp_msg = Message(content=experience, role="assistant")
            self.rc.working_memory.add(exp_msg)

        code, result, is_success = await self._write_and_exec_code()
        self.planner.plan.current_task.is_success = (
            is_success  # mark is_success, determine is_finished later in thinking
        )

        # FIXME: task result is always overwritten by the last act, whereas it can be made of of multiple acts
        self.task_result = TaskResult(code=code, result=result, is_success=is_success)
        return Message(content="Task completed", role="assistant", sent_from=self._setting, cause_by=WriteAnalysisCode)

    async def _react(self) -> Message:
        # NOTE: Diff 1: Each time landing here means observing news, set todo to allow news processing in _think
        self._set_state(0)

        actions_taken = 0
        rsp = Message(content="No actions taken yet", cause_by=Action)  # will be overwritten after Role _act
        while actions_taken < self.rc.max_react_loop:
            # NOTE: Diff 2: Keep observing within _react, news will go into memory, allowing adapting to new info
            # add news from self._observe, the one called in self.run, consider removing when switching from working_memory to memory
            self.working_memory.add_batch(self.rc.news)
            await self._observe()
            # add news from this self._observe, we need twice because _observe rewrites rc.news
            self.working_memory.add_batch(self.rc.news)

            # think
            has_todo = await self._think()
            if not has_todo:
                break
            # act
            logger.debug(f"{self._setting}: {self.rc.state=}, will do {self.rc.todo}")
            rsp = await self._act()
            actions_taken += 1
        return rsp  # return output from the last action<|MERGE_RESOLUTION|>--- conflicted
+++ resolved
@@ -80,12 +80,8 @@
             available_commands=prepare_command_prompt(self.available_commands),
         )
         context = self.llm.format_msg(self.working_memory.get() + [Message(content=prompt, role="user")])
-<<<<<<< HEAD
         # print(*context, sep="\n" + "*" * 5 + "\n")
-        async with ThoughtReporter():
-=======
         async with ThoughtReporter(enable_llm_stream=True):
->>>>>>> 70b69717
             rsp = await self.llm.aask(context)
         self.commands = json.loads(CodeParser.parse_code(block=None, text=rsp))
         self.rc.working_memory.add(Message(content=rsp, role="assistant"))
